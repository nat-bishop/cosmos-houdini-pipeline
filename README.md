# Cosmos Workflow System

<<<<<<< HEAD
**Production-style Python orchestration system for NVIDIA Cosmos AI video generation across remote GPU instances. I created Synthetic, multimodal data with my fully procedural destoryed city generator (created with Houdini) then augment the data with Cosmos Transfer for use in Physical AI. This tool manages the full end-to-end workflow through synthetic randomized data creation from Houdini, to prompt creation, to Cosmos Augmentation, to artifact retreival. Launches remote jobs into docker containers with fily sync and container lifecycle control. Fully featured Gradio UI and command line interface that supports batch inference, 4K upscaling, prompt enhancing, realtime log viewing, experiment data management and more.**

## 🎯 The Problem & Solution

**Problem:** Orchestrating AI video generation across remote GPU clusters requires complex coordination of SSH connections, Docker containers, file transfers, and job scheduling. Using multimodal synthetic inputs (Omniverse, Houdini, ect.), adds more complexity.

**Solution:** A full-stack Python system that abstracts this complexity behind a clean API, providing database persistence, real-time monitoring, and batch processing capabilities for production AI workflows.
=======
**A production Python system that orchestrates NVIDIA Cosmos AI video generation on remote GPU clusters, featuring a custom Houdini procedural city generator for synthetic training data.**

## 🎯 What This System Does
>>>>>>> 2d585259

• **Generates synthetic training data** using my custom Houdini tool that creates destroyed cities with perfect multimodal outputs (depth, segmentation, etc.)
• **Orchestrates AI video generation** on remote H100 GPU clusters ($100k+ hardware) via SSH and Docker
• **Manages complex workflows** from data creation → AI processing → output retrieval with database tracking
• **Provides enterprise features** like batch processing (40% faster), real-time monitoring, and 4K upscaling
• **Abstracts infrastructure complexity** behind a clean Python API and Gradio UI

<<<<<<< HEAD
### Example multimodal Result using tool
https://github.com/user-attachments/assets/d9670944-7518-4f0b-a58d-75ce4e901672

## Gradio UI
### Advanced Operations Interface with Two-Column Layout
=======
## 📋 Why This Matters
>>>>>>> 2d585259

Physical AI models need diverse synthetic data for rare scenarios (destroyed buildings, disasters). My system combines procedural 3D generation with state-of-the-art AI video models to create this data at scale, managing the entire pipeline from creation to augmentation.

<div align="center">

### 🎥 AI-Generated Result: Destroyed City Scene
https://github.com/user-attachments/assets/d9670944-7518-4f0b-a58d-75ce4e901672
*Cosmos AI output using my Houdini-generated synthetic inputs (color + depth + segmentation)*

## 🖥️ Gradio Web Interface

<table>
<tr>
<td width="50%">

<<<<<<< HEAD

### Results & Log Streaming
=======
### Operations & Control
![Operations Interface](docs/images/inference.png)
*Two-column layout with prompt selection and inference controls*
>>>>>>> 2d585259

</td>
<td width="50%">

### Multimodal Inputs
![Multimodal Inputs](docs/images/multimodal-inputs.png)
*Weight control for depth, edge, segmentation (0.0-1.0)*

</td>
</tr>
<tr>
<td width="50%">

### AI Enhancement
![Prompt Creation](docs/images/prompt-creation.png)
*Pixtral model integration for prompt improvement*

</td>
<td width="50%">

### Real-time Monitoring
![Real-time Logs](docs/images/log-streaming.png)
*Live log streaming with theme-aware display*

</td>
</tr>
</table>

<<<<<<< HEAD
</div>

## 🚀 Quick Demo
=======
![Results Gallery](docs/images/results.png)
*Gallery view showing generated videos with metadata and batch processing status*

</div>

## 🚀 Code Example
>>>>>>> 2d585259

```python
from cosmos_workflow.api import CosmosAPI

# Single interface for entire system
api = CosmosAPI()

# Create prompt from Houdini-generated videos
prompt = api.create_prompt(
    "Transform this destroyed city into cyberpunk style",
    "outputs/houdini_export/scene_042/"  # Contains color.mp4, depth.mp4, segmentation.mp4
)

# Run on remote H100 GPU with multimodal control
result = api.quick_inference(
    prompt["id"],
    weights={"vis": 0.3, "edge": 0.4, "depth": 0.2, "seg": 0.1}
)
print(f"Generated: {result['output_path']}")  # outputs/run_rs_abc123/output.mp4

# Batch process multiple scenes (40% faster)
results = api.batch_inference(
    ["ps_001", "ps_002", "ps_003"],
    shared_weights={"vis": 0.25, "edge": 0.25, "depth": 0.25, "seg": 0.25}
)
```

<<<<<<< HEAD
## Houdini Procedural Generation
- I authored a production ready procedural Houdini tool to randomly generate destroyed cities
- Using synthetic data as input for Cosmos Transfer helps support synthetic data for rare situations
- Can export variety of different pixel perfect control inputs (segemnetaion, spatiotemporal control, depth, edge, lidar, ect.)
  - Avoids innacurate depth map/segmentation mask generation using AI
- Features automated rigid body dynamics for the destruction simulation to create the damage to the buildings.
**Example New York City building with fire escape generated with tool""
=======
## 🏗️ Houdini Procedural City Generator (Input Creation)

I built a production-ready Houdini tool that generates the synthetic input data for Cosmos AI:

• **Procedural city generation** - Randomized buildings with architectural details (fire escapes, facades)
• **Destruction simulation** - Automated rigid body dynamics create realistic damage patterns
• **Perfect multimodal outputs** - Pixel-perfect depth, segmentation, edge maps (no AI estimation errors)
• **Rare scenario data** - Generates training data for edge cases like disasters and destroyed infrastructure

<table>
<tr>
<td width="50%">

### Rendered Building Output
*NYC-style building with fire escape (Houdini render)*
>>>>>>> 2d585259


https://github.com/user-attachments/assets/43565e9a-f675-4ec1-b454-e8318f611194

<<<<<<< HEAD
=======
</td>
<td width="50%">

### Houdini Node Network
![Houdini UI](docs/images/houdini-ui.jpg)
*Procedural generation network in Houdini*

</td>
</tr>
</table>

**Note:** These are the INPUT renders from Houdini that get processed by Cosmos AI, not the final AI output.

>>>>>>> 2d585259


## 💪 Technical Achievements

### Infrastructure & Scale
• **Remote GPU orchestration** - Manages H100 GPUs ($100k+ hardware) via SSH/Docker with zero downtime
• **40-60% performance gains** - Batch inference reduces model loading overhead, processing 10 videos in 28min vs 50min sequential
• **Lazy evaluation monitoring** - Novel pattern solving CLI lifecycle issues (runs don't get stuck as "running")
• **Production reliability** - Automatic retry, graceful degradation, comprehensive error recovery

### Architecture & Code Quality
• **Database-first design** - SQLAlchemy with proper migrations, no JSON file management
• **Clean facade pattern** - Single `CosmosAPI` entry point abstracting 40+ internal modules
• **Comprehensive testing** - 600+ tests with 80%+ coverage on critical paths
• **Enterprise patterns** - Dependency injection, transaction safety, parameterized logging

### AI & Video Processing
• **Multimodal pipeline** - Handles color, depth, segmentation, edge maps with weight control (0.0-1.0)
• **Video-agnostic 4K upscaling** - Works with any video source, not just inference outputs
• **Pixtral AI enhancement** - Automatic prompt improvement using vision-language models
• **Real-time streaming** - Live log streaming from containers with theme-aware UI

## 🛠️ Tech Stack

**Core:** Python 3.10+ • SQLAlchemy 2.0 • Gradio 4.0
**Infrastructure:** Docker • SSH (Paramiko) • SFTP
**AI/ML:** NVIDIA Cosmos • Pixtral • Houdini (procedural generation)
**Testing:** Pytest • Ruff • MyPy • 80%+ coverage
**Scale:** H100 GPUs • Batch processing • Real-time streaming

## 🏗️ System Architecture

```
<<<<<<< HEAD
┌─────────────────────────────────────────────┐
│           Web UI (Gradio) / CLI             │
└─────────────────────────────────────────────┘
                      │
                      ▼
┌═════════════════════════════════════════════┐
║           CosmosAPI (Facade)                ║
║   Single entry point for all operations     ║
╚═════════════════════════════════════════════╝
                      │
          ┌───────────┴───────────┐
          ▼                       ▼
┌──────────────────┐    ┌──────────────────┐
│  DataRepository  │    │   GPUExecutor    │
│  (Database Ops)  │    │  (GPU/Docker)    │
└──────────────────┘    └──────────────────┘
          │                       │
          ▼                       ▼
┌──────────────────┐    ┌──────────────────┐
│    SQLAlchemy    │    │  Remote GPU      │
│    Database      │    │  SSH + Docker    │
└──────────────────┘    └──────────────────┘
=======
Local Machine                           Remote GPU Server (H100)
┌────────────────────────────┐       ┌────────────────────────────┐
│  Gradio UI / CLI / Python  │       │  Docker Container          │
│           ↓                 │       │  - Cosmos AI Model         │
│     CosmosAPI (Facade)      │  SSH  │  - GPU Execution           │
│           ↓                 │ ────> │  - Real-time Logs          │
│  DataRepository | GPUExec   │ SFTP  │                            │
│           ↓                 │ <──── │  Generated Videos          │
│    SQLite Database          │       │  (output.mp4, 4K.mp4)      │
└────────────────────────────┘       └────────────────────────────┘
>>>>>>> 2d585259
```

## ✨ Core Features

### **Database-First Architecture**
- SQLAlchemy models with migration support
- Transaction safety with automatic rollback
- No persistent JSON files - pure database operations
- Extensible schema for multiple AI models

### **Remote GPU Orchestration**
- SSH-based Docker container management
- Automatic file transfer with integrity checks
- Real-time log streaming from containers
- Queue management for resource optimization

### **Batch Processing Engine**
- JSONL format for efficient batch operations
- Single model load for multiple inferences
- Streamlined batch execution with shared GPU resources
- Automatic retry and error recovery

### **Lazy Status Monitoring**
- Checks container status only when queried
- Automatic output downloading on completion
- No background threads - reliable CLI operation
- Exit code parsing from container logs

### **Advanced Web Interface (Gradio)**
- **Operations Tab**: New two-column layout with prompt selection and inference controls
- **Inference Controls**: Adjustable weights for visual, edge, depth, and segmentation controls (0.0-1.0)
- **AI Enhancement**: Prompt enhancement using Pixtral model for improved descriptions
- **Theme System**: Proper dark/light mode support respecting system preferences
- **Real-time Monitoring**: Log streaming with CSS variables instead of hardcoded colors
- **Visual Gallery**: Browse and manage generated videos with comprehensive metadata
- **Batch Management**: Progress tracking for multiple inference operations

### **AI Enhancement Pipeline**
- Prompt optimization using Pixtral model
- **Video-agnostic 4K upscaling** - upscale any video file or inference output
- **Guided upscaling** with optional prompts for AI-directed enhancement
- **Flexible upscaling sources** - from inference runs or arbitrary video files
- Safety controls and content filtering
- Metadata tracking for all operations

## 🚀 Quick Start

```bash
# Install and configure
pip install -r requirements.txt
edit cosmos_workflow/config/config.toml  # Add GPU server details

# Launch web interface
cosmos ui  # Opens at http://localhost:7860

# Or use CLI
cosmos create prompt "Cyberpunk transformation" outputs/houdini/scene_001/
cosmos inference ps_xxxxx --weights 0.3 0.4 0.2 0.1
cosmos status --stream  # Watch live execution

# Advanced features
cosmos batch-inference ps_001 ps_002 ps_003  # 40% faster
cosmos upscale --from-run rs_xxxxx --prompt "8K cinematic"
cosmos prompt-enhance ps_xxxxx  # AI prompt improvement
```

## 📚 Documentation

- **[Development Guide](docs/DEVELOPMENT.md)** - Complete setup, configuration, testing workflows
- **[API Reference](docs/API.md)** - Full command reference, Python API, database schemas
- **[Changelog](CHANGELOG.md)** - Version history and feature updates
- **[Roadmap](ROADMAP.md)** - Planned features and improvements

## 🎯 Skills Demonstrated

### System Architecture
• Designed facade pattern abstracting 40+ modules behind single API
• Implemented database-first architecture with SQLAlchemy ORM
• Created lazy evaluation pattern solving distributed system lifecycle issues

### Infrastructure & DevOps
• Orchestrated remote GPU clusters via SSH/Docker automation
• Built SFTP file transfer with integrity verification and retry logic
• Implemented real-time log streaming from remote containers

<<<<<<< HEAD
=======
### Performance & Scale
• Achieved 40-60% speedup through batch processing optimization
• Managed concurrent operations on $100k+ GPU hardware
• Built transaction-safe database operations with automatic rollback

### Python & Software Engineering
• Comprehensive type hints and Google-style docstrings
• Context managers for resource management
• Parameterized logging for production debugging
• Clean separation of concerns across service layers

>>>>>>> 2d585259
---

## 📦 Requirements

- **GPU Server**: NVIDIA H100 or similar with Docker and NVIDIA Container Toolkit
- **Cosmos Models**: Access to NVIDIA Cosmos Transfer checkpoints (Hugging Face)
- **Python 3.10+**: With SQLAlchemy, Paramiko, Gradio dependencies
- **Houdini**: For procedural city generation (optional, pre-generated data included)

See [Development Guide](docs/DEVELOPMENT.md) for detailed setup.<|MERGE_RESOLUTION|>--- conflicted
+++ resolved
@@ -1,18 +1,8 @@
 # Cosmos Workflow System
 
-<<<<<<< HEAD
-**Production-style Python orchestration system for NVIDIA Cosmos AI video generation across remote GPU instances. I created Synthetic, multimodal data with my fully procedural destoryed city generator (created with Houdini) then augment the data with Cosmos Transfer for use in Physical AI. This tool manages the full end-to-end workflow through synthetic randomized data creation from Houdini, to prompt creation, to Cosmos Augmentation, to artifact retreival. Launches remote jobs into docker containers with fily sync and container lifecycle control. Fully featured Gradio UI and command line interface that supports batch inference, 4K upscaling, prompt enhancing, realtime log viewing, experiment data management and more.**
-
-## 🎯 The Problem & Solution
-
-**Problem:** Orchestrating AI video generation across remote GPU clusters requires complex coordination of SSH connections, Docker containers, file transfers, and job scheduling. Using multimodal synthetic inputs (Omniverse, Houdini, ect.), adds more complexity.
-
-**Solution:** A full-stack Python system that abstracts this complexity behind a clean API, providing database persistence, real-time monitoring, and batch processing capabilities for production AI workflows.
-=======
 **A production Python system that orchestrates NVIDIA Cosmos AI video generation on remote GPU clusters, featuring a custom Houdini procedural city generator for synthetic training data.**
 
 ## 🎯 What This System Does
->>>>>>> 2d585259
 
 • **Generates synthetic training data** using my custom Houdini tool that creates destroyed cities with perfect multimodal outputs (depth, segmentation, etc.)
 • **Orchestrates AI video generation** on remote H100 GPU clusters ($100k+ hardware) via SSH and Docker
@@ -20,15 +10,7 @@
 • **Provides enterprise features** like batch processing (40% faster), real-time monitoring, and 4K upscaling
 • **Abstracts infrastructure complexity** behind a clean Python API and Gradio UI
 
-<<<<<<< HEAD
-### Example multimodal Result using tool
-https://github.com/user-attachments/assets/d9670944-7518-4f0b-a58d-75ce4e901672
-
-## Gradio UI
-### Advanced Operations Interface with Two-Column Layout
-=======
 ## 📋 Why This Matters
->>>>>>> 2d585259
 
 Physical AI models need diverse synthetic data for rare scenarios (destroyed buildings, disasters). My system combines procedural 3D generation with state-of-the-art AI video models to create this data at scale, managing the entire pipeline from creation to augmentation.
 
@@ -38,20 +20,17 @@
 https://github.com/user-attachments/assets/d9670944-7518-4f0b-a58d-75ce4e901672
 *Cosmos AI output using my Houdini-generated synthetic inputs (color + depth + segmentation)*
 
+</div>
+
 ## 🖥️ Gradio Web Interface
 
 <table>
 <tr>
 <td width="50%">
 
-<<<<<<< HEAD
-
-### Results & Log Streaming
-=======
 ### Operations & Control
 ![Operations Interface](docs/images/inference.png)
 *Two-column layout with prompt selection and inference controls*
->>>>>>> 2d585259
 
 </td>
 <td width="50%">
@@ -80,18 +59,12 @@
 </tr>
 </table>
 
-<<<<<<< HEAD
-</div>
-
-## 🚀 Quick Demo
-=======
 ![Results Gallery](docs/images/results.png)
 *Gallery view showing generated videos with metadata and batch processing status*
 
 </div>
 
 ## 🚀 Code Example
->>>>>>> 2d585259
 
 ```python
 from cosmos_workflow.api import CosmosAPI
@@ -119,15 +92,6 @@
 )
 ```
 
-<<<<<<< HEAD
-## Houdini Procedural Generation
-- I authored a production ready procedural Houdini tool to randomly generate destroyed cities
-- Using synthetic data as input for Cosmos Transfer helps support synthetic data for rare situations
-- Can export variety of different pixel perfect control inputs (segemnetaion, spatiotemporal control, depth, edge, lidar, ect.)
-  - Avoids innacurate depth map/segmentation mask generation using AI
-- Features automated rigid body dynamics for the destruction simulation to create the damage to the buildings.
-**Example New York City building with fire escape generated with tool""
-=======
 ## 🏗️ Houdini Procedural City Generator (Input Creation)
 
 I built a production-ready Houdini tool that generates the synthetic input data for Cosmos AI:
@@ -143,13 +107,10 @@
 
 ### Rendered Building Output
 *NYC-style building with fire escape (Houdini render)*
->>>>>>> 2d585259
 
 
 https://github.com/user-attachments/assets/43565e9a-f675-4ec1-b454-e8318f611194
 
-<<<<<<< HEAD
-=======
 </td>
 <td width="50%">
 
@@ -162,8 +123,6 @@
 </table>
 
 **Note:** These are the INPUT renders from Houdini that get processed by Cosmos AI, not the final AI output.
-
->>>>>>> 2d585259
 
 
 ## 💪 Technical Achievements
@@ -197,30 +156,6 @@
 ## 🏗️ System Architecture
 
 ```
-<<<<<<< HEAD
-┌─────────────────────────────────────────────┐
-│           Web UI (Gradio) / CLI             │
-└─────────────────────────────────────────────┘
-                      │
-                      ▼
-┌═════════════════════════════════════════════┐
-║           CosmosAPI (Facade)                ║
-║   Single entry point for all operations     ║
-╚═════════════════════════════════════════════╝
-                      │
-          ┌───────────┴───────────┐
-          ▼                       ▼
-┌──────────────────┐    ┌──────────────────┐
-│  DataRepository  │    │   GPUExecutor    │
-│  (Database Ops)  │    │  (GPU/Docker)    │
-└──────────────────┘    └──────────────────┘
-          │                       │
-          ▼                       ▼
-┌──────────────────┐    ┌──────────────────┐
-│    SQLAlchemy    │    │  Remote GPU      │
-│    Database      │    │  SSH + Docker    │
-└──────────────────┘    └──────────────────┘
-=======
 Local Machine                           Remote GPU Server (H100)
 ┌────────────────────────────┐       ┌────────────────────────────┐
 │  Gradio UI / CLI / Python  │       │  Docker Container          │
@@ -231,7 +166,6 @@
 │           ↓                 │ <──── │  Generated Videos          │
 │    SQLite Database          │       │  (output.mp4, 4K.mp4)      │
 └────────────────────────────┘       └────────────────────────────┘
->>>>>>> 2d585259
 ```
 
 ## ✨ Core Features
@@ -317,8 +251,6 @@
 • Built SFTP file transfer with integrity verification and retry logic
 • Implemented real-time log streaming from remote containers
 
-<<<<<<< HEAD
-=======
 ### Performance & Scale
 • Achieved 40-60% speedup through batch processing optimization
 • Managed concurrent operations on $100k+ GPU hardware
@@ -330,7 +262,6 @@
 • Parameterized logging for production debugging
 • Clean separation of concerns across service layers
 
->>>>>>> 2d585259
 ---
 
 ## 📦 Requirements
